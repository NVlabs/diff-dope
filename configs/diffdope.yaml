--- conflicted
+++ resolved
@@ -1,23 +1,18 @@
----
 camera:
-    fx: 125
-    fy: 130
-    cx: 200
-    cy: 200
-    im_width: 400
-    im_height: 400
+  fx: 125
+  fy: 130
+  cx: 200
+  cy: 200
+  im_width: 400
+  im_height: 400
 scene_path:
-    model_path: data/example/mesh/AlphabetSoup.obj
-    img: ''
-    depth: ''
-    segmentation: ''
+  model_path: data/example/mesh/AlphabetSoup.obj
+  img: ''
+  depth: ''
+  segmentation: ''
 pose:
-    position: [0, 0, 0]
+  position: [0, 0, 0]
   # rotation can be a quaternion, matrix 3x3 flatten or not
-<<<<<<< HEAD
   rotation: [0,0,0,1]
 hyperparameters:
-  batchsize: 16
-=======
-    rotation: [0, 0, 0, 1]
->>>>>>> 1f9979f3
+  batchsize: 16