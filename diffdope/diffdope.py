import logging

import matplotlib
matplotlib.use('Agg')

import io 
import cv2
import hydra
import numpy as np
import pyrr
import torch
import random
import trimesh
import diffdope as dd 
import nvdiffrast.torch as dr
import matplotlib.pyplot as plt

from typing import Optional
from omegaconf import DictConfig, OmegaConf
from dataclasses import dataclass

import collections
import math
import imageio
import pathlib
import warnings
import hydra.utils as hydra_utils


from itertools import repeat
from types import FunctionType
from typing import Any, BinaryIO, List, Optional, Tuple, Union

from PIL import Image as pilImage, ImageColor, ImageDraw, ImageFont
from icecream import ic 

# for better print debug
print = ic


# A logger for this file
log = logging.getLogger(__name__)



def matrix_batch_44_from_position_quat(q,p):
    '''
    Convert a batched position and quaternion into a batch matrix while keeping the gradients intact.

    Args: 
        p (torch.tensor): (batch,3) translation vector   
        q (torch.tensor): (batch,4) quaternion in x,y,z,w 

    Return:
        returns a (batch,4,4) torch tensor that keeps the gradients intact
    '''
    r0 = torch.stack([1.0-2.0*q[:,1]**2 - 2.0*q[:,2]**2, 2.0*q[:,0]*q[:,1] - 2.0*q[:,2]*q[:,3], 2.0*q[:,0]*q[:,2] + 2.0*q[:,1]*q[:,3]],dim=1)
    r1 = torch.stack([2.0*q[:,0]*q[:,1] + 2.0*q[:,2]*q[:,3], 1.0 - 2.0*q[:,0]**2 - 2.0*q[:,2]**2, 2.0*q[:,1]*q[:,2] - 2.0*q[:,0]*q[:,3]],dim=1)
    r2 = torch.stack([2.0*q[:,0]*q[:,2] - 2.0*q[:,1]*q[:,3], 2.0*q[:,1]*q[:,2] + 2.0*q[:,0]*q[:,3], 1.0 - 2.0*q[:,0]**2 - 2.0*q[:,1]**2],dim=1)
    rr = torch.stack([r0, r1, r2],dim=1)
    aa = torch.stack([p[:,0], p[:,1], p[:,2]],dim=1).reshape(-1,3,1)
    rr = torch.cat([rr, aa],dim=2) # Pad right column.
    aa = torch.stack([torch.tensor([0, 0, 0, 1], dtype=torch.float32).cuda()]*aa.shape[0],dim=0)
    rr = torch.cat([rr, aa.reshape(-1,1,4)], dim=1)  # Pad bottom row.
    
    return rr



def opencv_2_opengl(p, q):
    """
    Converting the pose from opencv coordinate to opengl coordinate

    Args:
        p (np.ndarray): position
        q (pyrr.Quaternion): quat

    Returns:
        p,q
    """
    source_transform = q.matrix44
    source_transform[:3, 3] = p
    opengl_to_opencv = np.array(
        [[1, 0, 0, 0], [0, -1, 0, 0], [0, 0, -1, 0], [0, 0, 0, 1]]
    )

    R_opengl_to_opencv = np.array([[1, 0, 0], [0, -1, 0], [0, 0, -1]])

    t_opengl_to_opencv = np.array([0, 0, 0])

    # Adjust rotation and translation for target coordinate system
    adjusted_rotation = np.dot(R_opengl_to_opencv, source_transform[:3, :3])
    adjusted_translation = (
        np.dot(R_opengl_to_opencv, source_transform[:3, 3]) + t_opengl_to_opencv
    )

    # Build target transformation matrix (OpenCV convention)
    target_transform = np.eye(4)
    target_transform[:3, :3] = adjusted_rotation
    target_transform[:3, 3] = adjusted_translation

    q = pyrr.Matrix44(target_transform).quaternion

    # TODO verify what is going on here, this should not be needed ...
    # legacy code here
    q = (
        q
        * pyrr.Quaternion.from_z_rotation(np.pi / 2)
        * pyrr.Quaternion.from_y_rotation(-np.pi / 2)
    )
    q = (
        q
        * pyrr.Quaternion.from_z_rotation(-np.pi / 2)
        * pyrr.Quaternion.from_x_rotation(-np.pi / 2)
    )
    # END TODO

    return target_transform[:3, 3], q


def interpolate(attr, rast, attr_idx, rast_db=None):
    '''
    A wrapper around nvdiffrast interpolate 
    '''
    return dr.interpolate(attr.contiguous(), rast, attr_idx, rast_db=rast_db, diff_attrs=None if rast_db is None else 'all')


def render_texture_batch(glctx, proj_cam, mtx, pos, pos_idx, resolution, 
        uv=None, uv_idx=None, tex=None, vtx_color=None,
        return_rast_out = False
    ):
    '''
    Functions that maps 3d objects to the nvdiffrast rendering. This function uses the color of the texture of the model or the vertex color. 
    If there is no illumination on the object model then it will look flat, we recommend to bake in some lights, see blender script provided. 
    See the mesh class if you want more information about how to construct your mesh for rendering. 

    Args: 
    glctx (): the nvdiffrast context
    proj_cam (torch.tensor): (b,4,4) is the camera projection matrix
    mtx (torch.tensor): (b,4,4) the world camera pose express in opengl coordinate system
    pos (torch.tensor): (b,nb_points,3) the object 3d points defining the 3d model
    pos_idx (torch.tensor): (nb_points,3) the object triangle list
    resolution (np.ndarray): (2) the image resolution to be render
    uv (torch.tensor): (b,nb_points,2) where each object point lands on the texture 
    uv_idx (torch.tensor): (b,nb_points,3) defining each texture triangle 
    tex (torch.tensor): (b,w,h,3) batch image of the texture
    vtx_color (torch.tensor): (b,nb_points,3) the color of each vertex, this is used when the texture is not defined
    return_rast_out (bool): return the nvdiffrast output

    Return: 
        returns a dict with key 'rgb','depth', and 'rast_out'
    '''
    if not type(resolution) == list:
        resolution = [resolution,resolution]
    posw = torch.cat([pos, torch.ones([pos.shape[0],pos.shape[1], 1]).cuda()], axis=2)
    mtx_transpose = torch.transpose(mtx, 1, 2)

    final_mtx_proj = torch.matmul(proj_cam,mtx)
    pos_clip_ja    = dd.xfm_points(pos.contiguous(), final_mtx_proj)

    rast_out, rast_out_db = dr.rasterize(glctx, pos_clip_ja, pos_idx[0], resolution=resolution)

    # compute the depth
    gb_pos, _ = interpolate(posw, rast_out, pos_idx[0],rast_db=rast_out_db)
    shape_keep = gb_pos.shape
    gb_pos = gb_pos.reshape(shape_keep[0],-1,shape_keep[-1])
    gb_pos = gb_pos[...,:3]

    depth = dd.xfm_points(gb_pos.contiguous(),mtx)
    depth = depth.reshape(shape_keep)[...,2] * -1

    # compute vertex color interpolation
    if vtx_color is None:
        texc, texd = dr.interpolate(
            uv, 
            rast_out, 
            uv_idx[0], 
            rast_db=rast_out_db, 
            diff_attrs='all'
        )
        color = dr.texture(
            tex, 
            texc, 
            texd, 
            filter_mode='linear', 
        )

        color = color * torch.clamp(rast_out[..., -1:], 0, 1) # Mask out background.
    else:
        color, _ = dr.interpolate(vtx_color, rast_out, pos_idx[0])
        color = color * torch.clamp(rast_out[..., -1:], 0, 1) # Mask out background.
    if not return_rast_out: 
        rast_out = None
    return {
        'rgb':color, 
        'depth':depth, 
        'rast_out': rast_out
    }


##############################################################################
# IMG MANIPULATION
##############################################################################

@torch.no_grad()
def find_crop(img_tensor, percentage=0.3):
    '''
    Find the bounding crop in an image, assuming it finds where there is non-zero.
    
    Args:
        img_tensor: Input image tensor

    Returns:
        list: [top_row, left_col, size]
    '''

    img_tensor = (img_tensor > 0).float()

    # Find the bounding box of the img_tensor
    rows, cols = torch.nonzero(img_tensor[..., 0], as_tuple=True)
    top_row, left_col = rows.min(), cols.min()
    bottom_row, right_col = rows.max(), cols.max()
    
    # Calculate the wiggle room for each dimension (percentage of the width/height)
    wiggle_room_rows = int((bottom_row - top_row + 1) * percentage)
    wiggle_room_cols = int((right_col - left_col + 1) * percentage)

    # Expand the bounding box by the wiggle room
    top_row = max(0, top_row - wiggle_room_rows)
    left_col = max(0, left_col - wiggle_room_cols)
    bottom_row = min(img_tensor.shape[0] - 1, bottom_row + wiggle_room_rows)
    right_col = min(img_tensor.shape[1] - 1, right_col + wiggle_room_cols)

    # Calculate the size of the square crop as the minimum of the expanded height and width
    crop_size = min(bottom_row - top_row, right_col - left_col)

    return [top_row, left_col, crop_size]

def getimg_stack(color_imgs,depth=False,depth_max = 3, w=1,h=1):

    if depth:
        for i_im in range(len(color_imgs)):

            color_imgs[i_im] = torch.cat([
                color_imgs[i_im].unsqueeze(-1),
                color_imgs[i_im].unsqueeze(-1),
                color_imgs[i_im].unsqueeze(-1)
                ],dim=-1)

            color_imgs[i_im][color_imgs[i_im]<0] = depth_max
            
            color_imgs[i_im]/= depth_max
            # print(color_imgs[i_im].shape)

    col_imgs = []
    for ii in range(h):
        row_imgs = []
        for jj in range(w):
            if ii + jj < len(color_imgs):
                img_ref  = color_imgs[ii+jj][0].detach().cpu().numpy()
            else:
                img_ref = np.zeros(color_imgs[-1][0].shape)
            row_imgs.append(img_ref)

        row_all = np.concatenate(row_imgs, axis=1)[::-1]
        # print(row_all.shape)
        col_imgs.append(row_all)
    gt_final = np.concatenate(col_imgs, axis=0)
    # return cv2.resize(gt_final,(400,400))
    return gt_final

@torch.no_grad()
def im_resize(image,width=None,height=None):
    dim = None
    (h, w) = image.shape[:2]

    # check to see if the width is None
    if width is None:
        # calculate the ratio of the height and construct the
        # dimensions
        r = height / float(h)
        dim = (int(w * r), height)

    # otherwise, the height is None
    elif height is None:
        # calculate the ratio of the width and construct the
        # dimensions
        r = width / float(w)
        dim = (width, int(h * r))

    # resize the image
    resized = cv2.resize(image, dim)
    return resized



@torch.no_grad()
def make_grid(
    tensor: Union[torch.Tensor, List[torch.Tensor]],
    nrow: int = 8,
    padding: int = 2,
    normalize: bool = False,
    value_range: Optional[Tuple[int, int]] = None,
    scale_each: bool = False,
    pad_value: float = 0.0,
) -> torch.Tensor:
    """
    Make a grid of images.
    taken from https://github.com/pytorch/vision/blob/main/torchvision/utils.py
    
    Args:
        tensor (Tensor or list): 4D mini-batch Tensor of shape (B x C x H x W)
            or a list of images all of the same size.
        nrow (int, optional): Number of images displayed in each row of the grid.
            The final grid size is ``(B / nrow, nrow)``. Default: ``8``.
        padding (int, optional): amount of padding. Default: ``2``.
        normalize (bool, optional): If True, shift the image to the range (0, 1),
            by the min and max values specified by ``value_range``. Default: ``False``.
        value_range (tuple, optional): tuple (min, max) where min and max are numbers,
            then these numbers are used to normalize the image. By default, min and max
            are computed from the tensor.
        scale_each (bool, optional): If ``True``, scale each image in the batch of
            images separately rather than the (min, max) over all images. Default: ``False``.
        pad_value (float, optional): Value for the padded pixels. Default: ``0``.

    Returns:
        grid (Tensor): the tensor containing grid of images.
    """
    if not torch.is_tensor(tensor):
        if isinstance(tensor, list):
            for t in tensor:
                if not torch.is_tensor(t):
                    raise TypeError(f"tensor or list of tensors expected, got a list containing {type(t)}")
        else:
            raise TypeError(f"tensor or list of tensors expected, got {type(tensor)}")

    # if list of tensors, convert to a 4D mini-batch Tensor
    if isinstance(tensor, list):
        tensor = torch.stack(tensor, dim=0)

    if tensor.dim() == 2:  # single image H x W
        tensor = tensor.unsqueeze(0)
    if tensor.dim() == 3:  # single image
        if tensor.size(0) == 1:  # if single-channel, convert to 3-channel
            tensor = torch.cat((tensor, tensor, tensor), 0)
        tensor = tensor.unsqueeze(0)

    if tensor.dim() == 4 and tensor.size(1) == 1:  # single-channel images
        tensor = torch.cat((tensor, tensor, tensor), 1)

    if normalize is True:
        tensor = tensor.clone()  # avoid modifying tensor in-place
        if value_range is not None and not isinstance(value_range, tuple):
            raise TypeError("value_range has to be a tuple (min, max) if specified. min and max are numbers")

        def norm_ip(img, low, high):
            img.clamp_(min=low, max=high)
            img.sub_(low).div_(max(high - low, 1e-5))

        def norm_range(t, value_range):
            if value_range is not None:
                norm_ip(t, value_range[0], value_range[1])
            else:
                norm_ip(t, float(t.min()), float(t.max()))

        if scale_each is True:
            for t in tensor:  # loop over mini-batch dimension
                norm_range(t, value_range)
        else:
            norm_range(tensor, value_range)

    if not isinstance(tensor, torch.Tensor):
        raise TypeError("tensor should be of type torch.Tensor")
    if tensor.size(0) == 1:
        return tensor.squeeze(0)

    # make the mini-batch of images into a grid
    nmaps = tensor.size(0)
    xmaps = min(nrow, nmaps)
    ymaps = int(math.ceil(float(nmaps) / xmaps))
    height, width = int(tensor.size(2) + padding), int(tensor.size(3) + padding)
    num_channels = tensor.size(1)
    grid = tensor.new_full((num_channels, height * ymaps + padding, width * xmaps + padding), pad_value)
    k = 0
    for y in range(ymaps):
        for x in range(xmaps):
            if k >= nmaps:
                break
            # Tensor.copy_() is a valid method but seems to be missing from the stubs
            # https://pytorch.org/docs/stable/tensors.html#torch.Tensor.copy_
            grid.narrow(1, y * height + padding, height - padding).narrow(  # type: ignore[attr-defined]
                2, x * width + padding, width - padding
            ).copy_(tensor[k])
            k = k + 1
    return grid

@torch.no_grad()
def make_grid_image(img_batch,row,final_width,depth=False):
    img_batch = make_grid(img_batch.permute(0,3,1,2),nrow=row)
    img_batch = img_batch.mul(255).clamp_(0, 255).permute(1, 2, 0).to("cpu", torch.uint8).numpy()
    img_batch = cv2.cvtColor(img_batch, cv2.COLOR_BGR2RGB)
    if depth is True:
        img_batch = cv2.applyColorMap((img_batch).astype(np.uint8), cv2.COLORMAP_JET)
    img_batch = im_resize(img_batch,width=final_width)

    return img_batch

@torch.no_grad()
def make_grid_overlay_batch(
        foreground,  
        background = None, 
        alpha=0.5,
        row =2,
        final_width=2000,
        add_background = True,
        add_countour = True,
        color_countour = [1,0,0],
        flip_result = True
    ):
    '''
    Make a grid image of a batch

    Args: 
        foreground (torch.tensor): BxWxHx3 normalized foreground image 
        background (torch.tensor): BxWxHx3 normalized background image, if None dont add 
        alpha (float): alpha of the nvdiffrast render,
        row (int): how entry in a row you want for the grid
        final_width (int): final width in pixel of the grid image
        add_background (bool): Add the background or not ,
        add_countour (bool): Add the foreground countour or not,
        color_countour (list(float)): color in normalized space
        flip_result (bool): Flip the final image
    
    Returns: 
        A grid cv2 image (nd.array): WxHx3
    '''

    # assumes a 3 channel image and normalized
    foreground = make_grid_image(foreground,row,final_width)

    if add_countour:
        alpha_img = np.zeros(foreground.shape[:2])

        gray = cv2.cvtColor(foreground, cv2.COLOR_BGR2GRAY)
        gray = gray.astype(np.uint8)
        alpha_img[gray>0] = alpha

        cnts = cv2.findContours(gray, cv2.RETR_EXTERNAL, cv2.CHAIN_APPROX_SIMPLE)
        cnts = cnts[0] if len(cnts) == 2 else cnts[1]


    if not background is None and add_background:
        background = make_grid_image(background, row, final_width)
    else:
        # make a black image
        background = np.zeros(foreground.shape)

    blended_image = cv2.merge(
                    ( alpha_img * foreground[:, :, 0]+ (1 - alpha_img) * background[:, :, 0],
                      alpha_img * foreground[:, :, 1]+ (1 - alpha_img) * background[:, :, 1],
                      alpha_img * foreground[:, :, 2]+ (1 - alpha_img) * background[:, :, 2])
                    ).astype('uint8')    

    if add_countour:
        for c in cnts:
            cv2.drawContours(blended_image, [c], -1, (36, 255, 12), 
                thickness=1,lineType=cv2.LINE_AA)        
    if flip_result:
        blended_image = cv2.flip(blended_image,0)

    return blended_image

##############################################################################
# LOSSES
##############################################################################
def dist_batch_lr(tensor, learning_rates, channels=[1, 2, 3]):
    """
    Method that distribute different learning rates to the batch.

    Args:
        tensor (torch.tensor): BxWxHxC if you do not have C, pass a different set of channel, for example you could run on a depth map [1,2].
        learning_rates (torch.tensor): B the different learning rates needed.
        channels (list): the index values used to apply the first mean, e.g., [1,2,3] for colored image, or [1,2] for a depth map
    """

    return (torch.mean(tensor, channels) * learning_rates)

def l1_rgb_with_mask(ddope):
    '''
    Computes the l1_rgb on a DiffDOPE object, simpler to pass the object. 
    '''

    diff_rgb = torch.abs((ddope.renders['rgb'] - ddope.gt_tensors['rgb'])*ddope.gt_tensors['segmentation'])
    lr_diff_rgb = dist_batch_lr(diff_rgb, ddope.learning_rates)

    ddope.add_loss_value('rgb',
        torch.mean(diff_rgb.detach(), (1,2,3)) * ddope.cfg.losses.weight_rgb
    )

    return lr_diff_rgb.mean() * ddope.cfg.losses.weight_rgb

def l1_depth_with_mask(ddope):
    '''
    Computes the l1_depth on a DiffDOPE object, simpler to pass the object. 
    '''

    diff_depth = torch.abs((ddope.renders['depth'] - ddope.gt_tensors['depth'])*ddope.gt_tensors['segmentation'][...,0])
    lr_diff_depth = dist_batch_lr(diff_depth, ddope.learning_rates,[1,2])

    ddope.add_loss_value('depth',
        torch.mean(diff_depth.detach(),
            (1,2)) * ddope.cfg.losses.weight_depth
    )



    return lr_diff_depth.mean() * ddope.cfg.losses.weight_depth

def l1_mask(ddope):
    '''
    Computes the L1-on mask on a DiffDOPE object.

    Args:
    - ddope: A DiffDOPE object containing the necessary data.

    Returns:
    - lr_diff_mask_mean: The mean of the L1-on mask loss multiplied by the weight specified in the configuration.
    '''
    
    # Create the L1-on mask from the depth
    mask = ddope.renders['rgb'] > 0
    mask = mask.to(torch.float32)
    # Add the mask to the optimization results
    ddope.optimization_results[-1]['mask'] = mask.detach().cpu()

    # Compute the difference between the mask and ground truth segmentation
    diff_mask = torch.abs(mask - ddope.gt_tensors['segmentation'])

    # Compute the L1-on mask loss with batch-wise learning rates
    lr_diff_mask = dist_batch_lr(diff_mask, ddope.learning_rates)

    # Add the L1-on mask loss to the DiffDOPE object
    ddope.add_loss_value('mask_selection',
        torch.mean(torch.abs(diff_mask.detach()),(1,2,3)) * ddope.cfg.losses.weight_mask
    )



    # Calculate the mean of the L1-on mask loss and apply the weight from the configuration
    lr_diff_mask_mean = lr_diff_mask.mean() * ddope.cfg.losses.weight_mask

    return lr_diff_mask_mean
##############################################################################
# CLASSES
##############################################################################

@dataclass
class Camera:
    """
    A class for representing the camera, mostly to store classic computer vision oriented reprojection values
    and then get the OpenGL projection matrix out.

    Args:
        fx (float): focal length x-axis in pixel unit
        fy (float): focal length y-axis in pixel unit
        cx (float): principal point x-axis in pixel
        cy (float): principal point y-axis in pixel
        im_width (int): width of the image
        im_height (int): height of the image
        znear (float, optional): for the opengl reprojection, how close can a point be to the camera before it is clipped
        zfar (float, optional): for the opengl reprojection, how far can a point be to the camera before it is clipped
    """

    fx: float
    fy: float
    cx: float
    cy: float
    im_width: int
    im_height: int
    znear: Optional[float] = 0.01
    zfar: Optional[float] = 200

    def __post_init__(self):
        self.cam_proj = self.get_projection_matrix()
        print(self.cam_proj)

    def set_batchsize(self, batchsize):
        """
        Change the batchsize for the image tensor

        Args:
            batchsize (int): batchsize for the tensor        
        """
        if len(self.cam_proj.shape) == 2:
            self.cam_proj = torch.stack([self.cam_proj] * batchsize, dim=0)
        else:
            self.cam_proj = torch.stack([self.cam_proj[0]] * batchsize, dim=0)
        
    def cuda(self): 
        self.cam_proj = self.cam_proj.cuda().float()

    def resize(self, percentage):
        """
        If you resize the images for the optimization

        Args:
            percentage (float): bounded between [0,1]
        """
        self.fx *= percentage
        self.fy *= percentage
        self.cx = (int)(percentage * self.cx)
        self.cy = (int)(percentage * self.cy)
        self.im_width = (int)(percentage * self.im_width)
        self.im_height = (int)(percentage * self.im_height)

    def get_projection_matrix(self):
        """
        Conversion of Hartley-Zisserman intrinsic matrix to OpenGL projection matrix.

        Refs:

        1) https://strawlab.org/2011/11/05/augmented-reality-with-OpenGL
        2) https://github.com/strawlab/opengl-hz/blob/master/src/calib_test_utils.py
        3) https://github.com/megapose6d/megapose6d/blob/3f5b51d9cef71d9ac0ac36c6414f35013bee2b0b/src/megapose/panda3d_renderer/types.py

        Returns:
            torch.tensor: a 4x4 projection matrix in OpenGL coordinate frame
        """

        K = np.array([[self.fx, 0, self.cx], [0, self.fy, self.cy], [0, 0, 1]])
        x0 = 0
        y0 = 0
        w = self.im_width
        h = self.im_height
        nc = self.znear
        fc = self.zfar

        window_coords = "y_down"

        depth = float(fc - nc)
        q = -(fc + nc) / depth
        qn = -2 * (fc * nc) / depth

        # Draw our images upside down, so that all the pixel-based coordinate
        # systems are the same.
        if window_coords == "y_up":
            proj = np.array(
                [
                    [
                        2 * K[0, 0] / w,
                        -2 * K[0, 1] / w,
                        (-2 * K[0, 2] + w + 2 * x0) / w,
                        0,
                    ],
                    [0, -2 * K[1, 1] / h, (-2 * K[1, 2] + h + 2 * y0) / h, 0],
                    [0, 0, q, qn],  # Sets near and far planes (glPerspective).
                    [0, 0, -1, 0],
                ]
            )

        # Draw the images upright and modify the projection matrix so that OpenGL
        # will generate window coords that compensate for the flipped image coords.
        else:
            assert window_coords == "y_down"
            proj = np.array(
                [
                    [
                        2 * K[0, 0] / w,
                        -2 * K[0, 1] / w,
                        (-2 * K[0, 2] + w + 2 * x0) / w,
                        0,
                    ],
                    [0, 2 * K[1, 1] / h, (2 * K[1, 2] - h + 2 * y0) / h, 0],
                    [0, 0, q, qn],  # Sets near and far planes (glPerspective).
                    [0, 0, -1, 0],
                ]
            )

        return torch.tensor(proj)


# @dataclass
class Mesh(torch.nn.Module):
    """
    A wrapper around a Trimesh mesh, where the data is already loaded
    to be consumed by PyTorch. As such the internal values are stored as
    torch array.

    Args:
        path_model (str): path to the object to be loaded, see Trimesh which extensions are supported.
        scale (int): scale of mesh 

    Attributes:
        pos_idx (torch.tensor): (nb_triangle,3) triangle list for the mesh
        pos (torch.tensor): (n,3) vertex positions in object space
        vtx_color (torch.tensor): (n,3) vertex color - might not exists if the file does not have that information stored
        tex (torch.tensor): (w,h,3) textured saved - might not exists if the file does not have texture
        uv (torch.tensor): (n,2) vertex uv position - might not exists if the file does not have texture
        uv_idx (torch.tensor): (nb_triangle,3) triangles for the uvs - might not exists if the file does not have texture
        bounding_volume (np.array): (2,3) minimum x,y,z with maximum x,y,z
        dimensions (list): size in all three axes
        center_point (list): position of the center of the object
        textured_map (boolean): was there a texture loaded
    """

    def __init__(self, path_model, scale):
        super().__init__()

        # load the mesh
        self.path_model = path_model
        self.to_process = ['pos','pos_idx','vtx_color','tex','uv','uv_idx','vtx_normals']

        mesh = trimesh.load(self.path_model, force="mesh")

        pos = np.asarray(mesh.vertices)
        pos_idx = np.asarray(mesh.faces)

        normals = np.asarray(mesh.vertex_normals)

        pos_idx = torch.from_numpy(pos_idx.astype(np.int32))

        vtx_pos = torch.from_numpy(pos.astype(np.float32)) * scale
        vtx_normals = torch.from_numpy(normals.astype(np.float32))
        bounding_volume = [
            [
                torch.min(vtx_pos[:, 0]),
                torch.min(vtx_pos[:, 1]),
                torch.min(vtx_pos[:, 2]),
            ],
            [
                torch.max(vtx_pos[:, 0]),
                torch.max(vtx_pos[:, 1]),
                torch.max(vtx_pos[:, 2]),
            ],
        ]

        dimensions = [
            bounding_volume[1][0] - bounding_volume[0][0],
            bounding_volume[1][1] - bounding_volume[0][1],
            bounding_volume[1][2] - bounding_volume[0][2],
        ]
        center_point = [
            ((bounding_volume[0][0] + bounding_volume[1][0]) / 2).item(),
            ((bounding_volume[0][1] + bounding_volume[1][1]) / 2).item(),
            ((bounding_volume[0][2] + bounding_volume[1][2]) / 2).item(),
        ]

        if isinstance(mesh.visual, trimesh.visual.texture.TextureVisuals):
            tex = np.array(mesh.visual.material.image)/255.0
            uv = mesh.visual.uv
            uv[:, 1] = 1 - uv[:, 1]
            uv_idx = np.asarray(mesh.faces)

            tex = torch.from_numpy(tex.astype(np.float32))
            uv_idx = torch.from_numpy(uv_idx.astype(np.int32))
            vtx_uv = torch.from_numpy(uv.astype(np.float32))

            self.pos_idx = pos_idx
            self.pos = vtx_pos
            self.tex = tex
            self.uv = vtx_uv
            self.uv_idx = uv_idx
            self.bounding_volume = bounding_volume
            self.dimensions = dimensions
            self.center_point = center_point
            self.vtx_normals = vtx_normals
            self.has_textured_map = True

        else:
            vertex_color = mesh.visual.vertex_colors[..., :3] / 255.0
            vertex_color = torch.from_numpy(vertex_color.astype(np.float32))

            self.pos_idx = pos_idx
            self.pos = vtx_pos
            self.vtx_color = vertex_color
            self.bounding_volume = bounding_volume
            self.dimensions = dimensions
            self.center_point = center_point
            self.vtx_normals = vtx_normals
            self.has_textured_map = False

        log.info(
            f"loaded mesh @{self.path_model}. Does it have texture map? {self.has_textured_map} "
        )
        self._batchsize_set = False

    def __str__(self):
        return f"mesh @{self.path_model}. vtx:{self.pos.shape}"
    
    def __repr__(self):
        return f"mesh @{self.path_model}. vtx:{self.pos.shape}"

    def set_batchsize(self,batchsize):
        """
        Set the batchsize of the mesh object to match the optimization.

        Args:
            batchsize (int): batchsize for the arrays used by nv diff rast

        """

        # TODO tex does not seem to be correct in its shape

        for key, value in vars(self).items():
            if not key in self.to_process:
                continue
            if self._batchsize_set is False:
                vars(self)[key] = torch.stack([vars(self)[key]] * batchsize, dim=0)
            else:
                vars(self)[key] = torch.stack([vars(self)[key][0]] * batchsize, dim=0)

        for key, value in self._parameters.items():
            
            if not key in self.to_process:
                continue
            if self._batchsize_set is False:
                self._parameters[key] = torch.stack([self._parameters[key]] * batchsize, dim=0)
            else:
                self._parameters[key] = torch.stack([self._parameters[key][0]] * batchsize, dim=0)
                
        if self._batchsize_set is False:
            self._batchsize_set = True

    def cuda(self):
        '''
        put the arrays from `to_process` on gpu
        '''
        super().cuda()

        for key, value in vars(self).items():
            if not key in self.to_process:
                continue
            vars(self)[key] = vars(self)[key].cuda()  

    def enable_gradients_texture(self):
        '''
        Function to enable gradients on the texture *please note* if `set_batchsize` is called after this function the gradients are set to false for the image automatically
        '''
        if self.has_textured_map:
            self.tex = torch.nn.Parameter(self.tex, requires_grad = True).to(self.tex.device)
        else:
            self.vtx_color = torch.nn.Parameter(self.vtx_color, requires_grad = True).to(self.vtx_color.device)

    def forward(self):
        """
        Pass the information from the mesh back to diff-dope defined in the the `to_process` 
        """ 
        to_return = {}
        for key, value in vars(self).items():
            if not key in self.to_process:
                continue
            to_return[key] = vars(self)[key]
        # if not 'tex' in to_return:
        #     to_return['tex'] = self.tex
        # elif not 'vtx_color' in to_return:
        #     to_return['vtx_color'] = self.vtx_color
        return to_return  


class Object3D(torch.nn.Module):
    """
    This is the 3D object we want to run optimization on representation that Diff-DOPE uses to optimize.

    Attributes:
        qx,qy,qz,qw (torch.nn.Parameter): batchsize x 1 representing the quaternion
        x,y,z (torch.nn.Parameter): batchsize x 1 representing the position
        mesh (Mesh): batchsize x width x height representing the object texture, can be use in the optimization
        
    """

    def __init__(
        self,
        position: list,
        rotation: list,
        batchsize: int = 32,
        opencv2opengl: bool = True,
        model_path: str = "",
        scale: int = 1

    ):
        """
        Args:
            position (list): a 3 value list of the object position
            rotation (list): could be a quat with 4 values (x,y,z,w), or a flatten rotational matrix or a 3x3 matrix (as a list of list) -- both are row-wise / row-major.
            batchsize (int): size of the batch to be optimized, this is defined normally as a hyperparameter.
            opencv2opengl (bool): converting the coordinate space from one to the other
            scale (int): scale to apply to the position
        """
        super().__init__()
        self.qx = None  # to load on cpu and not gpu
        
        self.mesh = Mesh(path_model = model_path, scale = scale)

        self.set_pose(position, rotation, batchsize, scale = scale, opencv2opengl=opencv2opengl)


    def set_pose(
        self,
        position: list,
        rotation: list,
        batchsize: int = 32,
        opencv2opengl: bool = True,
        scale: int =1
    ):
        """
        Set the pose to new values, the inputs can be either list, numpy or torch.tensor. If the class was put on cuda(), the updated pose should be on the GPU as well.

        Args:
            position (list): a 3 value list of the object position
            rotation (list): could be a quat with 4 values (x,y,z,w), or a flatten rotational matrix or a 3x3 matrix (as a list of list) -- both are row-wise / row-major.
            batchsize (int): size of the batch to be optimized, this is defined normally as a hyperparameter.
            scale (int): scale to apply to the position

        """

        assert len(position) == 3
        position = np.array(position)*scale

        assert len(rotation) == 4 or len(rotation) == 3 or len(rotation) == 9
        if len(rotation) == 4:
            rotation = pyrr.Quaternion(rotation)
        if len(rotation) == 3 or len(rotation) == 9:
            rotation = pyrr.Matrix33(rotation).quaternion

        if opencv2opengl:
            position, rotation = opencv_2_opengl(position, rotation)

        log.info(f"translation loaded: {position}")
        log.info(f"rotation loaded as quaternion: {rotation}")

        self._position = position
        self._rotation = rotation

        if self.qx is None:
            device = "cpu"
        else:
            device = self.qx.device
        self.qx = torch.nn.Parameter(torch.ones(batchsize) * rotation[0])
        self.qy = torch.nn.Parameter(torch.ones(batchsize) * rotation[1])
        self.qz = torch.nn.Parameter(torch.ones(batchsize) * rotation[2])
        self.qw = torch.nn.Parameter(torch.ones(batchsize) * rotation[3])

        self.x = torch.nn.Parameter(torch.ones(batchsize) * position[0])
        self.y = torch.nn.Parameter(torch.ones(batchsize) * position[1])
        self.z = torch.nn.Parameter(torch.ones(batchsize) * position[2])

        self.to(device)
        self.mesh.cuda()

    def set_batchsize(self, batchsize: int):
        """
        Change the batchsize to a new value, use the latest position and rotation to reset the batch of poses with. Be careful to make sure the image data is also updated accordingly.

        Args:
            batchsize (int): Batchsize to optimize
        """
        device = self.qx.device

        self.qx = torch.nn.Parameter(torch.ones(batchsize) * self._rotation[0])
        self.qy = torch.nn.Parameter(torch.ones(batchsize) * self._rotation[1])
        self.qz = torch.nn.Parameter(torch.ones(batchsize) * self._rotation[2])
        self.qw = torch.nn.Parameter(torch.ones(batchsize) * self._rotation[3])

        self.x = torch.nn.Parameter(torch.ones(batchsize) * self._position[0])
        self.y = torch.nn.Parameter(torch.ones(batchsize) * self._position[1])
        self.z = torch.nn.Parameter(torch.ones(batchsize) * self._position[2])
        
        self.to(device)        

        self.mesh.set_batchsize(batchsize = batchsize)
        self.mesh.cuda()


    def __repr__(self):
        # TODO use the function for the argmax
        return f"Object3D( \n (pos): {self.x.shape} ,[0]:[{self.x[0].item(),self.y[0].item(),self.z[0].item()}] on {self.x.device}\n (mesh): {self.mesh} on {self.mesh.pos.device} \n)"

    def cuda(self):
        '''
        not sure why I need to wrap this, but I had to for the mesh information 
        '''
        super().cuda()

        self.mesh.cuda()

    def reset_pose(self):
        """
        Reset the pose to what was passed during init. This could be called if an optimization was ran multiple times.
        """
        device = self.qx.device

        self.qx = torch.nn.Parameter(
            torch.ones(self.qx.shape[0]) * self._rotation[0]
        )
        self.qy = torch.nn.Parameter(
            torch.ones(self.qx.shape[0]) * self._rotation[1]
        )
        self.qz = torch.nn.Parameter(
            torch.ones(self.qx.shape[0]) * self._rotation[2]
        )
        self.qw = torch.nn.Parameter(
            torch.ones(self.qx.shape[0]) * self._rotation[3]
        )

        self.x = torch.nn.Parameter(
            torch.ones(self.qx.shape[0]) * self._position[0]
        )
        self.y = torch.nn.Parameter(
            torch.ones(self.qx.shape[0]) * self._position[1]
        )
        self.z = torch.nn.Parameter(
            torch.ones(self.qx.shape[0]) * self._position[2]
        )

        self.cuda()

    def forward(self):
        """
        Return:
            returns a dict with field quat, trans.
        """
        q = torch.stack([self.qx, self.qy, self.qz, self.qw], dim=0).T
        q = q / torch.norm(q, dim=1).reshape(-1, 1)

        # TODO add the dict from object3d to the output of the module. 
        to_return = self.mesh()
        to_return['quat'] = q
        to_return['trans'] = torch.stack([self.x, self.y, self.z], dim=0).T

        return to_return

@dataclass
class Image:
    """
    A class to represent a image, this could be a depth image or a rgb image, etc.

    *The image has to be upside down to work in DIFF-DOPE* so the image is flipped automatically, but if you initialize it yourself you should flip it.

    Args:
        img_path (str): a path to an image to load
        img_resize (float): bounded [0,1] to resize the image
        flip_img (bool): Default is True, when initialized to the image need to be flipped (diff-dope works with flipped images)
        img_tensor (torch.tensor): an image in tensor format, assumes the image is bounded [0,1]
    """

    img_path: Optional[str] = None
    img_tensor: Optional[torch.tensor] = None
    img_resize: Optional[float] = 1
    flip_img: Optional[bool] = True
    depth: Optional[bool] = False
    depth_scale: Optional[float] = 100

    def __post_init__(self):
        if not self.img_path is None:
            if self.depth:
                im = cv2.imread(self.img_path, cv2.IMREAD_UNCHANGED) / self.depth_scale
            else:
                im = cv2.imread(self.img_path)[:, :, :3]
                im = cv2.cvtColor(im, cv2.COLOR_BGR2RGB)
                # normalize
                im = im/ 255.0
            if self.flip_img:
                im = cv2.flip(im,0)

            if self.img_resize < 1.0:
                if self.depth:
                    im = cv2.resize(
                        im,
                        (
                            int(im.shape[1] * self.img_resize),
                            int(im.shape[0] * self.img_resize),
                        ),
                        interpolation=cv2.INTER_NEAREST,
                    )
                else:
                    im = cv2.resize(
                        im,
                        (
                            int(im.shape[1] * self.img_resize),
                            int(im.shape[0] * self.img_resize),
                        ),
                    )
            self.img_tensor = torch.tensor(im).float() 
            log.info(f"Loaded image {self.img_path}, shape: {self.img_tensor.shape}")
        self._batchsize_set = False

    def __repr__(self):
        return f"{self.img_tensor.shape} @ {self.img_path} on {self.img_tensor.device}"

    def __str__(self):
        return f"{self.img_tensor.shape} @ {self.img_path} on {self.img_tensor.device}"

    def cuda(self):
        """
        Switch the img_tensor to cuda tensor
        """
        self.img_tensor = self.img_tensor.cuda().float()

    def set_batchsize(self, batchsize):
        """
        Change the batchsize for the image tensor

        Args:
            batchsize (int): batchsize for the tensor        
        """
        if self._batchsize_set is False:
            self.img_tensor = torch.stack([self.img_tensor] * batchsize, dim=0)
            self._batchsize_set = True

        else:
            self.img_tensor = torch.stack([self.img_tensor[0]] * batchsize, dim=0)

@dataclass
class Scene:
    """
    This class witholds images for the optimization. 

    Attributes: 
        tensor_rgb (torch.tensor): (batchsize,w,h,3) image tensor
        tensor_segmentation (torch.tensor): (batchsize,w,h,3) segmentation with 3 channels to facilate the computation later on. 
        tensor_depth (torch.tensor): (batchsize,w,h) depth tensor (cm)
        image_resize (float): [0,1] bounding the image resize in percentage.
    """
    path_img: Optional[str] = None
    path_depth: Optional[str] = None
    path_segmentation: Optional[str] = None
    image_resize: Optional[float] = None

    tensor_rgb: Optional[Image] = None 
    tensor_depth: Optional[Image] = None
    tensor_segmentation: Optional[Image] = None

    def __post_init__(self):
        # load the images and store them correctly 
        if not self.path_img is None:
            self.tensor_rgb = Image(self.path_img,img_resize=self.image_resize)
        if not self.path_depth is None:
            self.tensor_depth = Image(self.path_depth,img_resize=self.image_resize,depth=True)
        if not self.path_segmentation is None:
            self.tensor_segmentation = Image(self.path_segmentation,img_resize=self.image_resize)

    def set_batchsize(self,batchsize):
        '''
        Change the batchsize for the image tensors

        Args:
            batchsize (int): batchsize for the tensors
        '''
        if not self.path_img is None:
            self.tensor_rgb.set_batchsize(batchsize)
        if not self.path_depth is None:
            self.tensor_depth.set_batchsize(batchsize)
        if not self.path_segmentation is None:
            self.tensor_segmentation.set_batchsize(batchsize)         

    def get_resolution(self):
        '''
        Get the scene image resolution for rendering 

        Return 
            (list): w,h of the image for optimization
        '''
        if not self.path_img is None:
            return [self.tensor_rgb.img_tensor.shape[-3],self.tensor_rgb.img_tensor.shape[-2]]
        if not self.path_depth is None:
            return [self.tensor_depth.img_tensor.shape[-2],self.tensor_depth.img_tensor.shape[-1]]
        if not self.path_segmentation is None:
            return [self.tensor_segmentation.img_tensor.shape[-3],self.tensor_segmentation.img_tensor.shape[-2]]



    def cuda(self): 
        '''
        Put on cuda the image tensors
        '''

        if not self.path_img is None:
            self.tensor_rgb.cuda()
        if not self.path_depth is None:
            self.tensor_depth.cuda()
        if not self.path_segmentation is None:
            self.tensor_segmentation.cuda() 
        
@dataclass
class DiffDope:
    """
    The main class containing all the information needed to run a Diff-DOPE optimization.
    This file is mostly driven by a config file using hydra, see the `configs/` folder.

    Args:
        cfg (DictConfig): a config file that populates the right information in the class. Please see `configs/diffdope.yaml` for more information.
    
    Attributes:
        optimization_results (list): a list of the different outputs from the optimization. 
            Each entry is an optimization step.
            For an entry the keys are `{'rgb','depth','losses'}`
        gt_tensors (dict): a dict for `{'rgb','depth','segmentation'}' to access the torch tensor directly. 
            This is useful for the image generation and for the losses defined by users.
            Moreover extent this so you can render your special losses. See examples. 
        loss_functions (list): a list of function for the losses to be computed. See examples for how you could write yours. 
        losses_values (dict): losses value per loss term and per image. 
    """

    cfg: [DictConfig] = None
    camera: Optional[Camera] = None
    object3d: Optional[Object3D] = None
    scene: Optional[Scene] = None
    resolution: Optional[list] = None
    batchsize: Optional[int] = 16

    # TODO:
    # storing the renders for the optimization
    # how to pass add_loss
    # how to store losses
    # driven by the cfg

    def __post_init__(self):

        if self.camera is None:
            # load the camera from the config
            self.camera = Camera(**self.cfg.camera)
        # print(self.pose.position)
        if self.object3d is None:
            self.object3d = Object3D(**self.cfg.object3d)
        if self.scene is None:
            self.scene = Scene(**self.cfg.scene)
        self.batchsize = self.cfg.hyperparameters.batchsize

        # load the rendering
        self.glctx = dr.RasterizeGLContext()
        self.cuda()

        self.resolution = self.scene.get_resolution()

        self.optimization_results = []


        self.gt_tensors = {}

        if self.scene.tensor_rgb is not None:
            self.gt_tensors['rgb'] = self.scene.tensor_rgb.img_tensor
        if self.scene.tensor_depth is not None:
            self.gt_tensors['depth'] = self.scene.tensor_depth.img_tensor
        if self.scene.tensor_segmentation is not None:
            self.gt_tensors['segmentation'] = self.scene.tensor_segmentation.img_tensor

        self.set_batchsize(self.batchsize)

        # Storing the values for losses display
        self.losses_values = {}

        self.loss_functions = []
        if self.cfg.losses.l1_rgb_with_mask:
            self.loss_functions.append(dd.l1_rgb_with_mask)         
        if self.cfg.losses.l1_depth_with_mask:
            self.loss_functions.append(dd.l1_depth_with_mask)
        if self.cfg.losses.l1_mask:
            self.loss_functions.append(dd.l1_mask)

        # self.object3d.mesh.enable_gradients_texture()

        # logging
        log.info(f'batchsize is {self.batchsize}')
        log.info(self.object3d)
        log.info(self.scene)

    def set_batchsize(self,batchsize):
        '''
        Set the batchsize for the optimization 

        Args
        batchsize (int): batchsize format
        '''
        self.batchsize = batchsize
        self.scene.set_batchsize(batchsize)
        self.object3d.set_batchsize(batchsize)
        self.camera.set_batchsize(batchsize)

        # todo add a cfg call here. 
        # self.object3d.mesh.enable_gradients_texture()

        if self.scene.tensor_rgb is not None:
            self.gt_tensors['rgb'] = self.scene.tensor_rgb.img_tensor
        if self.scene.tensor_depth is not None:
            self.gt_tensors['depth'] = self.scene.tensor_depth.img_tensor
        if self.scene.tensor_segmentation is not None:
            self.gt_tensors['segmentation'] = self.scene.tensor_segmentation.img_tensor

        self.optimizer = torch.optim.SGD(
            self.object3d.parameters(), 
            lr=self.cfg.hyperparameters.learning_rate_base
        )

        # TODO add a seed to the random
        self.learning_rates = [
            random.uniform(
                self.cfg.hyperparameters.learning_rates_bound[0], 
                self.cfg.hyperparameters.learning_rates_bound[1]) for _ in range(batchsize)]
        self.learning_rates = torch.tensor(self.learning_rates).float().cuda()

    def render_img(self,index=None, 
            batch_index=None, 
            render_selection='rgb',
            ):
        '''
        Rendering an image with the render overlay on the image or not. 
            Check config `render_images` entry for hyper params for this function. 

        Parameters: 
            nrow (int): grid row width
            final_width_batch (int): grid final width in pixel
            add_background (bool): do you want to have the image we optimize as 
                background? 
            alpha_overlay (float): The transparency applied to the rendered 3d model
                so you can see how it overlays
            crop_around_mask (bool): Crop around the provided mask, if no mask then uses the render to crop, but crop will be moving

        Args: 
            index (int): None, which index of the optimization you want to render
                if None, renders the last one
            batch_index (int): None, which batch indez you want to render as image
                If None, renders all the images in the batch. 
            render_selection (str): 'rgb','depth',       

        Returns: 
            An image in the form of a nd.array (cv2 style)
        '''

        # TODO
        # check if there is an argmin and render that one instead of none. 

        if index is None: 
            index = -1
        else:
            assert index < len(self.optimization_results) and index >= 0 

        if self.cfg.render_images.crop_around_mask:
            if 'segmentation' in self.gt_tensors.keys():
                crop = find_crop(self.gt_tensors['segmentation'][0])
            else:
                crop = find_crop(self.optimization_results[index][render_selection][0])


        if batch_index is None:
            # make a grid
            if self.cfg.render_images.crop_around_mask:
                gt_tensor = self.gt_tensors[render_selection][:,crop[0]:crop[0]+crop[2] + 1, crop[1]:crop[1]+crop[2] + 1,...]
                gu_tensor = self.optimization_results[index][render_selection][:,crop[0]:crop[0]+crop[2] + 1, crop[1]:crop[1]+crop[2] + 1,...]
            else:
                gt_tensor = self.gt_tensors[render_selection]
                gu_tensor = self.optimization_results[index][render_selection]

            img = make_grid_overlay_batch(
                background = gt_tensor, 
                foreground = gu_tensor,  
                alpha=self.cfg.render_images.alpha_overlay,
                row =self.cfg.render_images.nrow,
                final_width=self.cfg.render_images.final_width_batch,
                add_background = self.cfg.render_images.add_background,
                add_countour = self.cfg.render_images.add_countour,
                color_countour = self.cfg.render_images.color_countour,
                flip_result = self.cfg.render_images.flip_result
            )

            return img
        else:
            if self.cfg.render_images.crop_around_mask:
                gt_tensor = self.gt_tensors[render_selection][batch_index,crop[0]:crop[0]+crop[2] + 1, crop[1]:crop[1]+crop[2] + 1,...]
                gu_tensor = self.optimization_results[index][render_selection][batch_index,crop[0]:crop[0]+crop[2] + 1, crop[1]:crop[1]+crop[2] + 1,...]
            else:
                gt_tensor = self.gt_tensors[render_selection][batch_index]
                gu_tensor = self.optimization_results[index][render_selection][batch_index]


            img = make_grid_overlay_batch(
                background = gt_tensor.unsqueeze(0), 
                foreground = gu_tensor.unsqueeze(0),  
                alpha=self.cfg.render_images.alpha_overlay,
                row =self.cfg.render_images.nrow,
                final_width=self.cfg.render_images.final_width_batch,
                add_background = self.cfg.render_images.add_background,
                add_countour = self.cfg.render_images.add_countour,
                color_countour = self.cfg.render_images.color_countour,
                flip_result = self.cfg.render_images.flip_result
            )

        return img
    def get_argmin(self):
        '''
        Returns the argmin of all the losses put together
        '''
        # Calculate the average tensor across all keys at the last time step
        last_time_step = -1  # Index for the last time step

        # average_tensor = torch.stack([tensor[last_time_step] for tensor in self.losses_values.values()]).mean(dim=0)

        tensor_list = []

        # Extract tensors at the last time step for each key and add to the list
        for key, tensor in self.losses_values.items():
            tensor_at_last_time_step = tensor[last_time_step]
            tensor_list.append(tensor_at_last_time_step)

        # Stack the list of tensors along dimension 0 to create a single tensor
        stacked_tensor = torch.stack(tensor_list, dim=0)

        # Calculate the mean along dimension 0 to get the average tensor
        average_tensor = stacked_tensor.mean(dim=0)

        # Find the argmin of the average tensor
        argmin = torch.argmin(average_tensor, dim=-1)

        return argmin

    def make_animation(self, output_file_path=None,frame_rate=20,batch_index = -1):
        '''
        Make an animation of the optimization to be saved. This uses the `render_img` function. 
        
        Args: 
            output_file_path (str): output path, if None, this goes into the hydra tmp folder. 
            frame_rate (int): video frame rate
            batch_index (int): if -1 use argmin function. 
        '''

        if output_file_path is None:
            hydra_cfg = hydra.core.hydra_config.HydraConfig.get()
            output_file_path = f"{hydra_cfg['runtime']['output_dir']}/animation.mp4"


        # Set the frame rate (change this value as needed)
        frame_rate = 10

        # Get the dimensions of the first image (assuming all images have the same dimensions)
        height, width = self.resolution

        # Create a VideoWriter object to save the MP4 video (use 'XVID' codec for MP4)
        writer = imageio.get_writer(output_file_path, mode='I', fps=frame_rate, codec='libx264', bitrate='16M')

        if batch_index == -1:      
            batch_index = self.get_argmin()

        # Loop through the list of images and add each frame to the video
        for iteration_now in range(self.cfg.hyperparameters.nb_iterations + 1):

            # Ensure the image is in BGR format (OpenCV default)
            img = self.render_img(index=iteration_now, batch_index=batch_index)
            writer.append_data(cv2.cvtColor(img,cv2.COLOR_BGR2RGB))

        # Release the VideoWriter to save the MP4 video
        writer.close()


    def add_loss_value(self, key, values, values_weighted=None):
        '''
        Store in `losses_values` the values of different loss term at for all the objects
            This function adds to the list of values, thus if you call multiple times on the same key, values are just added and not checked. 
        Args:
            key (str): key to be store in the dict 
            values (torch.tensor): B of size to be stored at key
        '''

        if key not in self.losses_values:
            self.losses_values[key] = values.detach().cpu().unsqueeze(0)  # Create an empty tensor of the same data type
        else:
            # Append the new values (assuming values is a 1D tensor)
            self.losses_values[key] = torch.cat((self.losses_values[key], values.detach().cpu().unsqueeze(0)), dim=0)

    def plot_losses(self,keys = None, batch_index = -1): 
        '''
        Plot the losses value

        Args: 
            keys (list(str)): keys you want to plot, if None, all are plotted. 
            including_weighting (bool): do you want to include the weighting 
            batch_index (int): if -1 returns the argmin uses.

        Returns: 
            returns a nd.array as image

        '''

        if len(self.losses_values.keys()) == 0:
            return None

        if batch_index == -1:
            batch_index = self.get_argmin()

        plt.figure(figsize=(10, 6))  # Adjust the figure size as needed

        # Plot the batch_index values as lines
        for i, key in enumerate(self.losses_values.keys()):
            plt.plot(self.losses_values[key][...,batch_index].numpy(), marker='o', label=key)
        # plt.show()
        plt.legend()

        buffer = io.BytesIO()

        # Save the plot to the buffer instead of a file
        plt.savefig(buffer, format='png', bbox_inches='tight')
        buffer.seek(0)

        # Convert the PIL image to a NumPy array
        pil_image = pilImage.open(buffer)
        numpy_array = np.array(pil_image)
        image_rgb = cv2.cvtColor(numpy_array, cv2.COLOR_BGR2RGB)
        # Close the plot to release resources
        plt.close()

        return image_rgb

    def run_optimization(self):
        '''
        If the class is set correctly this runs the optimization for finding a good pose
        '''

        self.losses_values = {}
        self.optimization_results = []

        for iteration_now in range(self.cfg.hyperparameters.nb_iterations + 1):
            print(iteration_now)

            itf = iteration_now / self.cfg.hyperparameters.nb_iterations + 1
            lr = self.cfg.hyperparameters.base_lr * self.cfg.hyperparameters.lr_decay**itf

            for param_group in self.optimizer.param_groups:
                param_group['lr'] = lr

            self.optimizer.zero_grad()

            result = self.object3d()

            # transform quat and position into a matrix44
            mtx_gu = matrix_batch_44_from_position_quat(
                p=result['trans'],
                q=result['quat']
            )

            if self.object3d.mesh.has_textured_map is False:
                self.renders = render_texture_batch(
                                glctx=self.glctx,
                                proj_cam=self.camera.cam_proj, 
                                mtx = mtx_gu, 
                                pos = result['pos'], 
                                pos_idx = result['pos_idx'], 
                                vtx_color= result['vtx_color'],
                                resolution = self.resolution,
                            )
            else:
                # TODO test the index color version
                self.renders = render_texture_batch(
                                glctx=self.glctx,
                                proj_cam=self.camera.cam_proj, 
                                mtx = mtx_gu, 
                                pos = result['pos'], 
                                pos_idx = result['pos_idx'], 
                                uv = result['uv'], 
                                uv_idx = result['uv_idx'],
                                tex= result['tex'], 
                                resolution = self.resolution,
                            )  
            to_add = {}
            to_add['rgb'] = self.renders['rgb'].detach().cpu()
            to_add['depth'] = self.renders['depth'].detach().cpu()

            self.optimization_results.append(to_add)

            # computing the losses
            loss = torch.zeros(1).cuda()
            for loss_function in self.loss_functions: 
                l = loss_function(self)
                if l is None:
                    continue
                loss += l

            loss.backward()
            self.optimizer.step()


        img = self.plot_losses()

<<<<<<< HEAD

        cv2.imwrite('img_batch.png',self.render_img())
        cv2.imwrite('img_single.png',self.render_img(batch_index=self.get_argmin()))
        
        self.plot_losses()
        # for i in range(self.cfg.hyperparameters.nb_iterations + 1):   
        #     print(i)     
        #     img_0 = self.render_img(index=i,batch_index=self.get_argmin())
        #     cv2.imwrite(f'tmp/{str(i).zfill(3)}.png',img_0)
=======
        self.make_animation(output_file_path='tmp.mp4')
        # cv2.imwrite('img_batch.png',self.render_img())
        # cv2.imwrite('img_single.png',self.render_img(batch_index=self.get_argmin()))
        # cv2.imwrite('img_losses.png',self.plot_losses())
>>>>>>> e1c21234



    def cuda(self):
        """
        Copy variables to the GPU.
        """
        # check the projection matrix
        #
        self.object3d.cuda()
        self.scene.cuda()
        self.camera.cuda()
        pass<|MERGE_RESOLUTION|>--- conflicted
+++ resolved
@@ -1578,22 +1578,10 @@
 
         img = self.plot_losses()
 
-<<<<<<< HEAD
-
-        cv2.imwrite('img_batch.png',self.render_img())
-        cv2.imwrite('img_single.png',self.render_img(batch_index=self.get_argmin()))
-        
-        self.plot_losses()
-        # for i in range(self.cfg.hyperparameters.nb_iterations + 1):   
-        #     print(i)     
-        #     img_0 = self.render_img(index=i,batch_index=self.get_argmin())
-        #     cv2.imwrite(f'tmp/{str(i).zfill(3)}.png',img_0)
-=======
         self.make_animation(output_file_path='tmp.mp4')
         # cv2.imwrite('img_batch.png',self.render_img())
         # cv2.imwrite('img_single.png',self.render_img(batch_index=self.get_argmin()))
         # cv2.imwrite('img_losses.png',self.plot_losses())
->>>>>>> e1c21234
 
 
 
